--- conflicted
+++ resolved
@@ -1,9 +1,5 @@
 py2env/*
 pypyenv/*
 *.tar.gz
-<<<<<<< HEAD
-*.stack-work/
-=======
 dist/*
-*.prof
->>>>>>> 0b3994f3
+*.prof