--- conflicted
+++ resolved
@@ -2,30 +2,16 @@
 
 module Main where
 
-<<<<<<< HEAD
-import           Control.Monad                 (replicateM, (>=>))
 import           Criterion.Main
-import qualified Data.ByteString               as BS
-import qualified Data.Foldable                 as F
-import qualified Data.Map.Lazy                 as M
-import qualified Data.Sequence                 as S
-import qualified Data.Text                     as T
-import qualified Data.Vector                   as V
-import qualified Data.Vector.Unboxed           as VU
-import           Geography.VectorTile
-import           Geography.VectorTile.Geometry
-=======
-import           Criterion.Main
-import qualified Data.ByteString as BS
+import qualified Data.ByteString      as BS
 import qualified Data.ByteString.Lazy as BL
-import qualified Data.HashMap.Strict as M
-import           Data.Monoid ((<>))
+import qualified Data.HashMap.Strict  as M
+import           Data.Monoid          ((<>))
 import qualified Data.Vector.Storable as VS
 import           Geography.VectorTile
->>>>>>> 0b3994f3
 import           Lens.Micro
-import           Lens.Micro.Platform           ()
-import           System.Random                 as SR
+import           Lens.Micro.Platform  ()
+import           System.Random        as SR
 
 -----------------------------------------------------------------------------------------
 -- MAIN
@@ -82,194 +68,19 @@
 encodes :: VectorTile -> [Benchmark]
 encodes vt = [ bench "ByteString" $ nf untile vt ]
 
-<<<<<<< HEAD
-layerNames :: BS.ByteString -> [T.Text]
-layerNames mvt = M.keys $ _layers t
-  where t = fromRight $ decode mvt >>= tile
-
-firstPoly :: T.Text -> BS.ByteString -> Maybe Polygon
-firstPoly ln mvt = r ^? _Right . layers . ix ln . polygons . _head . geometries . _head
-  where r = decode mvt >>= tile
-=======
 layerNames :: BS.ByteString -> [BL.ByteString]
 layerNames = M.keys . _layers . fromRight . tile
 
 firstPoly :: BL.ByteString -> BS.ByteString -> Maybe Polygon
 firstPoly ln mvt = tile mvt ^? _Right . layers . ix ln . polygons . _head . geometries . _head
->>>>>>> 0b3994f3
 
 fromRight :: Either a b -> b
 fromRight (Right b) = b
-fromRight _ = error "`Left` given to fromRight!"
+fromRight _         = error "`Left` given to fromRight!"
 
-<<<<<<< HEAD
------------------------------------------------------------------------------------------
--- SW Helpers
------------------------------------------------------------------------------------------
-
--- Benchmark polygons example
-
--- main :: IO ()
--- main = do
---   poly1 <- randomPolygons 5000 100
---   poly2 <- randomPolygons 10000 100
---   let vTile1 = mkVectorTile M.empty poly1
---       vTile2 = mkVectorTile  M.empty poly2
---       title1 = "5,000 polys"
---       title2 = "10,000 polys"
---   defaultMain [
---     bgroup "Polygons with 200 points"
---       [
---       bgroup "Untile"
---         [ bench title1 $ nf untile vTile1
---         , bench title2 $ nf untile vTile2
---         ]
---       , bgroup "Encode"
---         [ bench title1 $ nf encode (untile vTile1)
---         , bench title2 $ nf encode (untile vTile2)
---         ]
---       , bgroup "Write"
---         [ bench title1 $ nf (encode . untile) vTile1
---         , bench title2 $ nf (encode . untile) vTile2
---         ]
---       ]
---     ]
-
--- Benchmark metadatas example
-
--- main :: IO ()
--- main = do
---   polys  <- randomPolygons 100 12
---   metas1 <- randomMetadatas 10
---   metas2 <- randomMetadatas 100
---   metas3 <- randomMetadatas 1000
---   metas4 <- randomMetadatas 10000
---   metas5 <- randomMetadatas 100000
---   let vTile1 = mkVectorTile metas1 polys
---       vTile2 = mkVectorTile metas2 polys
---       vTile3 = mkVectorTile metas3 polys
---       vTile4 = mkVectorTile metas4 polys
---       vTile5 = mkVectorTile metas5 polys
---       title1 = "10 metadatas"
---       title2 = "100 metadatas"
---       title3 = "1,000 metadatas"
---       title4 = "10,000 metadatas"
---       title5 = "100,000 metadatas"
---   defaultMain [
---     bgroup "Metadatas"
---       [
---       bgroup "Write"
---         [
---           bench title1 $ nf (encode . untile) vTile1
---         , bench title2 $ nf (encode . untile) vTile2
---         , bench title3 $ nf (encode . untile) vTile3
---         , bench title4 $ nf (encode . untile) vTile4
---         , bench title5 $ nf (encode . untile) vTile5
---         ]
---       ]
---     ]
-
--- VectorTile, Layer, Feature wrappers
-
-mkVectorTile :: M.Map T.Text Val -> V.Vector Polygon -> VectorTile
-mkVectorTile metas polys = VectorTile (M.singleton "layerName" $ mkLayer metas polys)
-
-mkLayer :: M.Map T.Text Val -> V.Vector Polygon -> Layer
-mkLayer metas polys = Layer 2 "layerName" V.empty V.empty (V.singleton $ mkFeature metas polys) 4096
-
-mkFeature :: M.Map T.Text Val -> V.Vector Polygon -> Feature Polygon
-mkFeature = Feature 0
-
--- Random Metadatas
-
-randomMetadatas :: Int -> IO (M.Map T.Text Val)
-randomMetadatas n =
-  M.fromList <$> replicateM n randomVal
-
--- Randomly generated Val
-
-randomVal :: IO (T.Text, Val)
-randomVal = do
-  vType <- SR.randomRIO (1, 7) :: IO Int
-  let ioVal =
-        case vType of
-          1 -> St  <$> randomText
-          2 -> Fl  <$> randomIO
-          3 -> Do  <$> randomIO
-          4 -> I64 <$> randomIO
-          5 -> W64 <$> randomIO
-          6 -> S64 <$> randomIO
-          _ -> B   <$> randomIO
-  val   <- ioVal
-  name  <- randomText
-  pure (name, val)
-
-randomText :: IO T.Text
-randomText = do
-  strlen <- SR.randomRIO (1, 15)
-  str    <- replicateM strlen SR.randomIO :: IO String
-  pure $ T.pack str
-
--- Random closed Polygons
-
-randomPolygons :: Int -> Int -> IO (V.Vector Polygon)
-randomPolygons nPolys nPoints =
-  V.fromList <$> replicateM nPolys (randomPolygon nPoints)
-
-randomPolygon :: Int -> IO Polygon
-randomPolygon nPoints = do
-  points <- randomPolyPoints nPoints
-  pure $ Polygon (VU.fromList points) V.empty
-
--- Randomly generated Point for closed Polygon
-
-randomPolyPoints :: Int -> IO [Point]
-randomPolyPoints n = do
-  let nPoints    = ceiling (fromIntegral n / 4)
-      pointLimit = 10
-      limit      = pointLimit * nPoints
-  -- Xs
-  x1 <- randomXYs nPoints (0, pointLimit)  True  0        S.empty
-  x2 <- randomXYs nPoints (0, pointLimit)  False limit    S.empty
-  x3 <- randomXYs nPoints (-pointLimit, 0) True  0        S.empty
-  x4 <- randomXYs nPoints (-pointLimit, 0) False (-limit) S.empty
-  -- Ys
-  y1 <- randomXYs nPoints (0, pointLimit)  False limit    S.empty
-  y2 <- randomXYs nPoints (-pointLimit, 0) True  0        S.empty
-  y3 <- randomXYs nPoints (-pointLimit, 0) False (-limit) S.empty
-  y4 <- randomXYs nPoints (0, pointLimit)  True  0        S.empty
-  -- Zip
-  let points1 = S.zip x1 y1
-      points2 = S.zip x2 y2
-      points3 = S.zip x3 y3
-      points4 = S.zip x4 y4
-      start   = S.take 1 points1
-      points  = points1 S.>< points2 S.>< points3 S.>< points4 S.>< start
-  pure $ F.toList points
-
-randomXYs :: Int -> Point -> Bool -> Int -> S.Seq Int -> IO (S.Seq Int)
-randomXYs n p@(from, to) add current acc =
-  if n == 0 then
-    pure acc
-  else do
-    newInt <- SR.randomRIO (from, to)
-    let new = if add then current + newInt else current - newInt
-    randomXYs (n - 1) p add new (acc S.|> new)
-
--- QuickCheck VectorTile
-
-testVectorTile :: VectorTile -> Bool
-testVectorTile vt =
-  let
-    raw = encode . untile $ vt
-    vt' = fromRight . tile . fromRight . decode $ raw
-  in
-    vt == vt'
-=======
 tinyvec :: VS.Vector Point
 tinyvec = VS.fromList [ Point 1 1, Point 2 1, Point 2 2, Point 1 2, Point 1 1 ]
 
 bigvec :: VS.Vector Point
 bigvec = ps <> VS.fromList [ Point 500 1000, Point 1 1 ]
-  where ps = VS.fromList $ map (\n -> Point n 1) [ 1 .. 1000 ]
->>>>>>> 0b3994f3
+  where ps = VS.fromList $ map (\n -> Point n 1) [ 1 .. 1000 ]